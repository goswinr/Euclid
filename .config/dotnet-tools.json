{
  "version": 1,
  "isRoot": true,
  "tools": {
    "fable": {
<<<<<<< HEAD
      "version": "5.0.0-alpha.15",
=======
      "version": "5.0.0-alpha.17",
>>>>>>> b7f78daf
      "commands": [
        "fable"
      ],
      "rollForward": false
    },
    "fsdocs-tool": {
      "version": "21.0.0",
      "commands": [
        "fsdocs"
      ],
      "rollForward": false
    }
  }
}<|MERGE_RESOLUTION|>--- conflicted
+++ resolved
@@ -3,11 +3,7 @@
   "isRoot": true,
   "tools": {
     "fable": {
-<<<<<<< HEAD
-      "version": "5.0.0-alpha.15",
-=======
       "version": "5.0.0-alpha.17",
->>>>>>> b7f78daf
       "commands": [
         "fable"
       ],
